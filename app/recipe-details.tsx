--- conflicted
+++ resolved
@@ -1,4 +1,3 @@
-<<<<<<< HEAD
 import React, { useState, useEffect } from "react";
 import {
   View,
@@ -14,31 +13,40 @@
 import { Image } from "expo-image";
 import { useRecipeStore } from "@/store/recipeStore";
 import Colors from "@/constants/colors";
-import { Clock, Users, ThumbsUp, ExternalLink } from "lucide-react-native";
+import {
+  Clock,
+  Users,
+  ThumbsUp,
+  ExternalLink,
+  ArrowLeft,
+  Check,
+  X,
+} from "lucide-react-native";
 import * as WebBrowser from "expo-web-browser";
-
-// HTML rendering component that removes HTML tags for plain display
+import * as Animatable from "react-native-animatable";
+import CardContainer from "@/components/CardContainer";
+import PrimaryButton from "@/components/PrimaryButton";
+
+// Try to import HTMLView, with a fallback to our simple HTML stripper if not available
+let HTMLView: any = null;
+try {
+  HTMLView = require("react-native-htmlview").default;
+} catch (e) {
+  console.warn("HTMLView not available, using fallback HTML stripper");
+}
+
+// HTML rendering component that removes HTML tags for plain display when HTMLView isn't available
 const HTMLText = ({ html }: { html: string }) => {
   if (!html) return null;
 
-  // Simple HTML tag removal for plain text display
+  if (HTMLView) {
+    return <HTMLView value={`<div>${html}</div>`} stylesheet={htmlStyles} />;
+  }
+
+  // Simple HTML tag removal for plain text display (fallback)
   const plainText = html.replace(/<\/?[^>]+(>|$)/g, "");
-
   return <Text style={styles.htmlText}>{plainText}</Text>;
 };
-=======
-import React from 'react';
-import { View, Text, StyleSheet, Pressable, ScrollView, Linking, ActivityIndicator } from 'react-native';
-import { SafeAreaView } from 'react-native-safe-area-context';
-import { Stack, useRouter, useLocalSearchParams } from 'expo-router';
-import { Image } from 'expo-image';
-import { useRecipeStore } from '@/store/recipeStore';
-import Colors from '@/constants/colors';
-import { Clock, Users, ThumbsUp, ExternalLink, ArrowLeft, Check, X } from 'lucide-react-native';
-import HTMLView from 'react-native-htmlview';
-import * as Animatable from 'react-native-animatable';
-import CardContainer from '@/components/CardContainer';
-import PrimaryButton from '@/components/PrimaryButton';
 
 // Conditional imports to handle potential errors
 let LinearGradient: any = View;
@@ -46,21 +54,19 @@
 // Try to import the libraries, but use fallbacks if they fail
 try {
   // First try the Expo version of LinearGradient
-  LinearGradient = require('expo-linear-gradient').LinearGradient;
+  LinearGradient = require("expo-linear-gradient").LinearGradient;
 } catch (e) {
   try {
     // Fall back to react-native-linear-gradient if Expo version fails
-    LinearGradient = require('react-native-linear-gradient').LinearGradient;
+    LinearGradient = require("react-native-linear-gradient").LinearGradient;
   } catch (e) {
-    console.warn('Linear gradient not available, using fallback');
+    console.warn("Linear gradient not available, using fallback");
   }
 }
->>>>>>> 8e2176b4
 
 export default function RecipeDetailsScreen() {
   const router = useRouter();
   const { id } = useLocalSearchParams<{ id: string }>();
-<<<<<<< HEAD
   const { getRecipeById } = useRecipeStore();
   const [recipe, setRecipe] = useState<any>(null);
   const [loading, setLoading] = useState(true);
@@ -85,10 +91,10 @@
 
   if (loading) {
     return (
-      <SafeAreaView style={styles.loadingContainer}>
+      <View style={styles.loadingContainer}>
         <ActivityIndicator size="large" color={Colors.primary} />
         <Text style={styles.loadingText}>Loading recipe details...</Text>
-      </SafeAreaView>
+      </View>
     );
   }
 
@@ -96,9 +102,11 @@
     return (
       <View style={styles.notFound}>
         <Text style={styles.notFoundText}>{error || "Recipe not found"}</Text>
-        <Pressable style={styles.backButton} onPress={() => router.back()}>
-          <Text style={styles.backButtonText}>Go Back</Text>
-        </Pressable>
+        <PrimaryButton
+          title="Go Back"
+          onPress={() => router.back()}
+          width={150}
+        />
       </View>
     );
   }
@@ -117,173 +125,86 @@
     }
   };
 
+  // Clean up HTML content for display
+  const cleanSummary = recipe.summary
+    ? recipe.summary.replace(
+        /<a\s+(?:[^>]*?\s+)?href="([^"]*)"[^>]*>(.*?)<\/a>/g,
+        "$2"
+      )
+    : "No summary available for this recipe.";
+
+  // Determine if we should use LinearGradient or fallback to a regular view
+  const shouldUseGradient = LinearGradient !== View;
+
+  const GradientComponent = shouldUseGradient ? LinearGradient : View;
+
+  const headerGradientProps = shouldUseGradient
+    ? {
+        colors: [
+          "rgba(0,0,0,0.7)",
+          "rgba(0,0,0,0.5)",
+          "rgba(0,0,0,0.3)",
+          "transparent",
+        ],
+        start: { x: 0, y: 0 },
+        end: { x: 0, y: 1 },
+        style: styles.imageGradient,
+      }
+    : {
+        style: [styles.imageGradient, { backgroundColor: "rgba(0,0,0,0.5)" }],
+      };
+
   return (
     <>
-      <Stack.Screen options={{ title: recipe.title }} />
+      <Stack.Screen
+        options={{
+          headerShown: false,
+        }}
+      />
 
       <SafeAreaView style={styles.container} edges={["bottom"]}>
-        <ScrollView>
-          {recipe.imageUrl ? (
-            <Image
-              source={{ uri: recipe.imageUrl }}
-              style={styles.image}
-              contentFit="cover"
-              transition={200}
-            />
-          ) : (
-            <View style={[styles.image, styles.placeholderImage]}>
-              <Text style={styles.placeholderText}>No image available</Text>
-            </View>
-          )}
-
-          <View style={styles.content}>
-            <Text style={styles.title}>{recipe.title}</Text>
-
-            <View style={styles.metaContainer}>
-              <View style={styles.metaItem}>
-                <Clock size={18} color={Colors.textLight} />
-                <Text style={styles.metaText}>{recipe.readyInMinutes} min</Text>
-              </View>
-
-              <View style={styles.metaItem}>
-                <Users size={18} color={Colors.textLight} />
-                <Text style={styles.metaText}>{recipe.servings} servings</Text>
-              </View>
-
-              <View style={styles.metaItem}>
-                <ThumbsUp size={18} color={Colors.textLight} />
-                <Text style={styles.metaText}>{recipe.likes}</Text>
-              </View>
-            </View>
-
-            <View style={styles.ingredientsContainer}>
-              <Text style={styles.sectionTitle}>Ingredients</Text>
-              <Text style={styles.ingredientsText}>
-                This recipe uses {recipe.usedIngredientCount} ingredients from
-                your pantry
-                {recipe.missedIngredientCount > 0 &&
-                  ` and requires ${recipe.missedIngredientCount} additional ingredients`}
-                .
-              </Text>
-            </View>
-
-            <View style={styles.summaryContainer}>
-              <Text style={styles.sectionTitle}>About this Recipe</Text>
-              <HTMLText html={recipe.summary} />
-            </View>
-
-            <Pressable
-              style={({ pressed }) => [
-                styles.viewRecipeButton,
-                pressed && styles.pressed,
-              ]}
-              onPress={handleOpenRecipe}
-            >
-              <Text style={styles.viewRecipeButtonText}>View Full Recipe</Text>
-              <ExternalLink size={20} color="#fff" />
-            </Pressable>
-=======
-  const { getRecipeById, isLoading } = useRecipeStore();
-  
-  const recipe = getRecipeById(id);
-  
-  if (isLoading) {
-    return (
-      <View style={styles.loadingContainer}>
-        <ActivityIndicator size="large" color={Colors.primary} />
-        <Text style={styles.loadingText}>Loading recipe details...</Text>
-      </View>
-    );
-  }
-  
-  if (!recipe) {
-    return (
-      <View style={styles.notFound}>
-        <Text style={styles.notFoundText}>Recipe not found</Text>
-        <PrimaryButton 
-          title="Go Back"
-          onPress={() => router.back()}
-          width={150}
-        />
-      </View>
-    );
-  }
-  
-  const handleOpenRecipe = () => {
-    if (recipe.sourceUrl) {
-      Linking.openURL(recipe.sourceUrl);
-    } else {
-      // If no source URL, show a message or handle as needed
-      console.log('No source URL available for this recipe');
-    }
-  };
-  
-  // Clean up HTML content for display
-  const cleanSummary = recipe.summary
-    ? recipe.summary.replace(/<a\s+(?:[^>]*?\s+)?href="([^"]*)"[^>]*>(.*?)<\/a>/g, '$2')
-    : 'No summary available for this recipe.';
-  
-  // Determine if we should use LinearGradient or fallback to a regular view
-  const shouldUseGradient = LinearGradient !== View;
-  
-  const GradientComponent = shouldUseGradient ? LinearGradient : View;
-  
-  const headerGradientProps = shouldUseGradient
-    ? {
-        colors: ['rgba(0,0,0,0.7)', 'rgba(0,0,0,0.5)', 'rgba(0,0,0,0.3)', 'transparent'],
-        start: { x: 0, y: 0 },
-        end: { x: 0, y: 1 },
-        style: styles.imageGradient
-      }
-    : {
-        style: [styles.imageGradient, { backgroundColor: 'rgba(0,0,0,0.5)' }]
-      };
-  
-  return (
-    <>
-      <Stack.Screen 
-        options={{ 
-          headerShown: false
-        }} 
-      />
-      
-      <SafeAreaView style={styles.container} edges={['bottom']}>
         <ScrollView
           showsVerticalScrollIndicator={false}
           contentContainerStyle={styles.scrollContent}
         >
           <View style={styles.imageContainer}>
-            <Image
-              source={recipe.imageUrl}
-              style={styles.image}
-              contentFit="cover"
-              placeholder="Loading..."
-              transition={300}
-            />
-            
+            {recipe.imageUrl ? (
+              <Image
+                source={{ uri: recipe.imageUrl }}
+                style={styles.image}
+                contentFit="cover"
+                placeholder="Loading..."
+                transition={300}
+              />
+            ) : (
+              <View style={[styles.image, styles.placeholderImage]}>
+                <Text style={styles.placeholderText}>No image available</Text>
+              </View>
+            )}
+
             <GradientComponent {...headerGradientProps}>
-              <Pressable 
+              <Pressable
                 onPress={() => router.back()}
                 style={({ pressed }) => [
                   styles.backButton,
-                  pressed && styles.pressed
+                  pressed && styles.pressed,
                 ]}
               >
                 <ArrowLeft size={24} color="#FFFFFF" />
               </Pressable>
             </GradientComponent>
-            
+
             <View style={styles.titleContainer}>
               <Animatable.Text animation="fadeIn" style={styles.title}>
                 {recipe.title}
               </Animatable.Text>
             </View>
           </View>
-          
+
           <View style={styles.content}>
-            <Animatable.View 
-              animation="fadeInUp" 
-              duration={600} 
+            <Animatable.View
+              animation="fadeInUp"
+              duration={600}
               delay={100}
               style={styles.metaContainer}
             >
@@ -294,7 +215,7 @@
                 <Text style={styles.metaValue}>{recipe.readyInMinutes}</Text>
                 <Text style={styles.metaLabel}>minutes</Text>
               </CardContainer>
-              
+
               <CardContainer style={styles.metaCard} elevation="low">
                 <View style={styles.metaIcon}>
                   <Users size={24} color={Colors.primary} />
@@ -302,7 +223,7 @@
                 <Text style={styles.metaValue}>{recipe.servings}</Text>
                 <Text style={styles.metaLabel}>servings</Text>
               </CardContainer>
-              
+
               <CardContainer style={styles.metaCard} elevation="low">
                 <View style={styles.metaIcon}>
                   <ThumbsUp size={24} color={Colors.primary} />
@@ -311,9 +232,12 @@
                 <Text style={styles.metaLabel}>likes</Text>
               </CardContainer>
             </Animatable.View>
-            
+
             <Animatable.View animation="fadeInUp" duration={600} delay={200}>
-              <CardContainer style={styles.ingredientsContainer} elevation="medium">
+              <CardContainer
+                style={styles.ingredientsContainer}
+                elevation="medium"
+              >
                 <Text style={styles.sectionTitle}>Ingredients</Text>
                 <View style={styles.ingredientsInfo}>
                   <View style={styles.ingredientRow}>
@@ -321,35 +245,45 @@
                       <Check size={16} color="#FFFFFF" />
                     </View>
                     <Text style={styles.ingredientText}>
-                      {recipe.usedIngredientCount} ingredient{recipe.usedIngredientCount !== 1 ? 's' : ''} from your pantry
+                      {recipe.usedIngredientCount} ingredient
+                      {recipe.usedIngredientCount !== 1 ? "s" : ""} from your
+                      pantry
                     </Text>
                   </View>
-                  
+
                   {recipe.missedIngredientCount > 0 && (
                     <View style={styles.ingredientRow}>
-                      <View style={[styles.checkIconContainer, styles.missedIconContainer]}>
+                      <View
+                        style={[
+                          styles.checkIconContainer,
+                          styles.missedIconContainer,
+                        ]}
+                      >
                         <X size={16} color="#FFFFFF" />
                       </View>
                       <Text style={styles.ingredientText}>
-                        {recipe.missedIngredientCount} additional ingredient{recipe.missedIngredientCount !== 1 ? 's' : ''} needed
+                        {recipe.missedIngredientCount} additional ingredient
+                        {recipe.missedIngredientCount !== 1 ? "s" : ""} needed
                       </Text>
                     </View>
                   )}
                 </View>
               </CardContainer>
             </Animatable.View>
-            
+
             <Animatable.View animation="fadeInUp" duration={600} delay={300}>
               <CardContainer style={styles.summaryContainer} elevation="medium">
                 <Text style={styles.sectionTitle}>About this Recipe</Text>
-                <HTMLView
-                  value={`<div>${cleanSummary}</div>`}
-                  stylesheet={htmlStyles}
-                />
+                <HTMLText html={cleanSummary} />
               </CardContainer>
             </Animatable.View>
-            
-            <Animatable.View animation="fadeInUp" duration={600} delay={400} style={styles.buttonContainer}>
+
+            <Animatable.View
+              animation="fadeInUp"
+              duration={600}
+              delay={400}
+              style={styles.buttonContainer}
+            >
               <PrimaryButton
                 title="View Full Recipe"
                 onPress={handleOpenRecipe}
@@ -357,7 +291,6 @@
                 icon={<ExternalLink size={20} color="#FFFFFF" />}
               />
             </Animatable.View>
->>>>>>> 8e2176b4
           </View>
         </ScrollView>
       </SafeAreaView>
@@ -375,10 +308,10 @@
     marginBottom: 10,
   },
   b: {
-    fontWeight: 'bold',
+    fontWeight: "bold",
   },
   i: {
-    fontStyle: 'italic',
+    fontStyle: "italic",
   },
 });
 
@@ -387,48 +320,44 @@
     flex: 1,
     backgroundColor: Colors.background,
   },
-<<<<<<< HEAD
-  loadingContainer: {
-    flex: 1,
-    alignItems: "center",
-    justifyContent: "center",
-    backgroundColor: Colors.background,
-  },
-  loadingText: {
-    marginTop: 12,
-    fontSize: 16,
-    color: Colors.textLight,
-=======
   scrollContent: {
     paddingBottom: 30, // Add extra padding at the bottom
   },
   imageContainer: {
-    position: 'relative',
+    position: "relative",
     height: 280,
   },
   image: {
-    width: '100%',
-    height: '100%',
-    backgroundColor: '#f0f0f0',
+    width: "100%",
+    height: "100%",
+    backgroundColor: "#f0f0f0",
+  },
+  placeholderImage: {
+    alignItems: "center",
+    justifyContent: "center",
+  },
+  placeholderText: {
+    color: Colors.textLight,
+    fontSize: 16,
   },
   imageGradient: {
-    position: 'absolute',
+    position: "absolute",
     top: 0,
     left: 0,
     right: 0,
     height: 150,
   },
   backButton: {
-    position: 'absolute',
+    position: "absolute",
     top: 16,
     left: 16,
-    backgroundColor: 'rgba(0,0,0,0.3)',
+    backgroundColor: "rgba(0,0,0,0.3)",
     padding: 10,
     borderRadius: 20,
     zIndex: 10,
   },
   titleContainer: {
-    position: 'absolute',
+    position: "absolute",
     bottom: 20,
     left: 0,
     right: 0,
@@ -436,9 +365,9 @@
   },
   title: {
     fontSize: 28,
-    fontWeight: 'bold',
-    color: '#FFFFFF',
-    textShadowColor: 'rgba(0, 0, 0, 0.75)',
+    fontWeight: "bold",
+    color: "#FFFFFF",
+    textShadowColor: "rgba(0, 0, 0, 0.75)",
     textShadowOffset: { width: 0, height: 1 },
     textShadowRadius: 3,
   },
@@ -448,15 +377,14 @@
   },
   loadingContainer: {
     flex: 1,
-    alignItems: 'center',
-    justifyContent: 'center',
+    alignItems: "center",
+    justifyContent: "center",
     padding: 24,
   },
   loadingText: {
     fontSize: 16,
     color: Colors.textLight,
     marginTop: 12,
->>>>>>> 8e2176b4
   },
   notFound: {
     flex: 1,
@@ -469,70 +397,26 @@
     color: Colors.text,
     marginBottom: 16,
   },
-<<<<<<< HEAD
-  backButton: {
-    paddingVertical: 10,
-    paddingHorizontal: 20,
-    backgroundColor: Colors.primary,
-    borderRadius: 8,
-  },
-  backButtonText: {
-    color: "#fff",
-    fontWeight: "600",
-  },
-  image: {
-    width: "100%",
-    height: 250,
-    backgroundColor: "#f0f0f0",
-  },
-  placeholderImage: {
-    alignItems: "center",
-    justifyContent: "center",
-  },
-  placeholderText: {
-    color: Colors.textLight,
-    fontSize: 16,
-  },
   content: {
     padding: 16,
   },
-  title: {
-    fontSize: 24,
-    fontWeight: "bold",
-    color: Colors.text,
-    marginBottom: 16,
-  },
   metaContainer: {
     flexDirection: "row",
-=======
-  content: {
-    padding: 16,
-  },
-  metaContainer: {
-    flexDirection: 'row',
-    justifyContent: 'space-between',
->>>>>>> 8e2176b4
+    justifyContent: "space-between",
     marginBottom: 24,
   },
-<<<<<<< HEAD
-  metaItem: {
-    flexDirection: "row",
-    alignItems: "center",
-    gap: 6,
-=======
   metaCard: {
-    alignItems: 'center',
+    alignItems: "center",
     paddingVertical: 16,
     paddingHorizontal: 10,
-    width: '30%',
->>>>>>> 8e2176b4
+    width: "30%",
   },
   metaIcon: {
     marginBottom: 8,
   },
   metaValue: {
     fontSize: 18,
-    fontWeight: 'bold',
+    fontWeight: "bold",
     color: Colors.text,
   },
   metaLabel: {
@@ -552,61 +436,37 @@
   ingredientsInfo: {
     gap: 12,
   },
-<<<<<<< HEAD
-  summaryContainer: {
-    marginBottom: 24,
-  },
-  summaryText: {
-    fontSize: 16,
-    color: Colors.text,
-    lineHeight: 24,
-  },
-  htmlText: {
-    fontSize: 16,
-    color: Colors.text,
-    lineHeight: 24,
-  },
-  viewRecipeButton: {
+  ingredientRow: {
     flexDirection: "row",
     alignItems: "center",
-    justifyContent: "center",
-    backgroundColor: Colors.primary,
-    paddingVertical: 16,
-=======
-  ingredientRow: {
-    flexDirection: 'row',
-    alignItems: 'center',
     gap: 12,
   },
   checkIconContainer: {
     backgroundColor: Colors.success,
->>>>>>> 8e2176b4
     borderRadius: 12,
     height: 24,
     width: 24,
-    justifyContent: 'center',
-    alignItems: 'center',
+    justifyContent: "center",
+    alignItems: "center",
   },
   missedIconContainer: {
     backgroundColor: Colors.danger,
   },
-<<<<<<< HEAD
-  viewRecipeButtonText: {
-    color: "#fff",
-    fontSize: 16,
-    fontWeight: "600",
-=======
   ingredientText: {
     fontSize: 16,
     color: Colors.text,
     lineHeight: 22,
     flex: 1,
->>>>>>> 8e2176b4
   },
   summaryContainer: {
     padding: 16,
     marginBottom: 24,
   },
+  htmlText: {
+    fontSize: 16,
+    color: Colors.text,
+    lineHeight: 24,
+  },
   buttonContainer: {
     marginBottom: 24,
   },

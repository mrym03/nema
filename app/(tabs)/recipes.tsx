--- conflicted
+++ resolved
@@ -1,4 +1,3 @@
-<<<<<<< HEAD
 import React, { useCallback, useState, useEffect } from "react";
 import {
   View,
@@ -6,12 +5,13 @@
   StyleSheet,
   FlatList,
   ActivityIndicator,
+  Pressable,
+  Platform,
   RefreshControl,
-  TouchableOpacity,
-  Alert,
 } from "react-native";
 import { SafeAreaView } from "react-native-safe-area-context";
 import { useRouter } from "expo-router";
+import { useSafeAreaInsets } from "react-native-safe-area-context";
 import { useRecipeStore } from "@/store/recipeStore";
 import { usePantryStore } from "@/store/pantryStore";
 import { usePreferences } from "@/utils/PreferencesContext";
@@ -19,10 +19,34 @@
 import Colors from "@/constants/colors";
 import RecipeCard from "@/components/RecipeCard";
 import EmptyState from "@/components/EmptyState";
-import { RefreshCw, AlertTriangle } from "lucide-react-native";
+import { Search, RefreshCw, AlertTriangle } from "lucide-react-native";
+
+// Conditional imports to handle potential errors
+let LinearGradient: any = View;
+let Animatable: any = { View };
+
+// Try to import the libraries, but use fallbacks if they fail
+try {
+  // First try the Expo version of LinearGradient
+  LinearGradient = require("expo-linear-gradient").LinearGradient;
+} catch (e) {
+  try {
+    // Fall back to react-native-linear-gradient if Expo version fails
+    LinearGradient = require("react-native-linear-gradient").LinearGradient;
+  } catch (e) {
+    console.warn("Linear gradient not available, using fallback");
+  }
+}
+
+try {
+  Animatable = require("react-native-animatable");
+} catch (e) {
+  console.warn("react-native-animatable not available, using fallback");
+}
 
 export default function RecipesScreen() {
   const router = useRouter();
+  const insets = useSafeAreaInsets();
   const { recipes, isLoading, error, quotaExceeded, fetchRecipes } =
     useRecipeStore();
   const { items } = usePantryStore();
@@ -32,81 +56,10 @@
   // Function to extract ingredient names from pantry items
   const getIngredientNames = useCallback(() => {
     return items.map((item) => item.name);
-=======
-import React, { useState, useEffect, useCallback } from 'react';
-import { View, Text, FlatList, StyleSheet, ActivityIndicator, Pressable, Alert, Platform } from 'react-native';
-import { useRouter } from 'expo-router';
-import { useSafeAreaInsets } from 'react-native-safe-area-context';
-import { usePantryStore } from '@/store/pantryStore';
-import { Recipe } from '@/types';
-import { fetchRecipesByIngredients } from '@/utils/api';
-import RecipeCard from '@/components/RecipeCard';
-import Colors from '@/constants/colors';
-import { Search, RefreshCw } from 'lucide-react-native';
-import EmptyState from '@/components/EmptyState';
-
-// Conditional imports to handle potential errors
-let LinearGradient: any = View;
-let Animatable: any = { View };
-
-// Try to import the libraries, but use fallbacks if they fail
-try {
-  // First try the Expo version of LinearGradient
-  LinearGradient = require('expo-linear-gradient').LinearGradient;
-} catch (e) {
-  try {
-    // Fall back to react-native-linear-gradient if Expo version fails
-    LinearGradient = require('react-native-linear-gradient').LinearGradient;
-  } catch (e) {
-    console.warn('Linear gradient not available, using fallback');
-  }
-}
-
-try {
-  Animatable = require('react-native-animatable');
-} catch (e) {
-  console.warn('react-native-animatable not available, using fallback');
-}
-
-export default function RecipesScreen() {
-  const router = useRouter();
-  const insets = useSafeAreaInsets();
-  const { items } = usePantryStore();
-  const [recipes, setRecipes] = useState<Recipe[]>([]);
-  const [isLoading, setIsLoading] = useState(false);
-  const [error, setError] = useState<string | null>(null);
-  
-  const fetchRecipes = useCallback(async () => {
-    if (items.length === 0) {
-      // No pantry items, so no need to fetch recipes
-      setRecipes([]);
-      return;
-    }
-    
-    setIsLoading(true);
-    setError(null);
-    
-    try {
-      // Convert pantry items to ingredient names
-      const ingredients = items.map(item => item.name);
-      
-      // Fetch recipes based on ingredients
-      const fetchedRecipes = await fetchRecipesByIngredients(ingredients);
-      
-      setRecipes(fetchedRecipes);
-      console.log(`Fetched ${fetchedRecipes.length} recipes`);
-    } catch (err) {
-      console.error('Error fetching recipes:', err);
-      setError('Failed to fetch recipes. Please try again later.');
-    } finally {
-      setIsLoading(false);
-    }
->>>>>>> 8e2176b4
   }, [items]);
-  
-  // Fetch recipes when the component mounts or items change
+
+  // Fetch recipes when component mounts or pantry items change
   useEffect(() => {
-<<<<<<< HEAD
     fetchRecipesFromPantry();
   }, [items, preferences]);
 
@@ -159,44 +112,50 @@
     []
   );
 
-  const renderEmptyState = () => (
-    <EmptyState
-      title="No recipes found"
-      message="Add more items to your pantry to get recipe recommendations."
-      imageUrl="https://images.unsplash.com/photo-1547592180-85f173990554?q=80&w=300"
-    />
-  );
-
-  return (
-    <SafeAreaView style={styles.container} edges={["bottom"]}>
-      <View style={styles.header}>
-        <Text style={styles.title}>Recommended Recipes</Text>
-        <TouchableOpacity
-          style={styles.refreshButton}
-          onPress={fetchRecipesFromPantry}
-          disabled={isLoading}
-        >
-          <RefreshCw
-            size={20}
-            color={isLoading ? Colors.textLight : Colors.primary}
-          />
-        </TouchableOpacity>
-      </View>
-
-      {isLoading && !refreshing ? (
-        <View style={styles.loadingContainer}>
+  // Check if required components are available
+  const shouldUseGradient = LinearGradient !== View;
+  const AnimatableView = Animatable.View || View;
+
+  // Header component with conditional gradient
+  const HeaderComponent = shouldUseGradient ? LinearGradient : View;
+  const headerProps = shouldUseGradient
+    ? {
+        colors: [Colors.primary, Colors.primaryDark || Colors.primary],
+        start: { x: 0, y: 0 },
+        end: { x: 1, y: 0 },
+        style: [
+          styles.header,
+          { paddingTop: insets.top > 0 ? insets.top : 16 },
+        ],
+      }
+    : {
+        style: [
+          styles.header,
+          { backgroundColor: Colors.primary },
+          { paddingTop: insets.top > 0 ? insets.top : 16 },
+        ],
+      };
+
+  const renderEmptyState = () => {
+    if (isLoading && !refreshing) {
+      return (
+        <View style={styles.centered}>
           <ActivityIndicator size="large" color={Colors.primary} />
           <Text style={styles.loadingText}>
             Finding recipes based on your pantry...
           </Text>
         </View>
-      ) : error ? (
-        <View style={styles.errorContainer}>
+      );
+    }
+
+    if (error) {
+      return (
+        <View style={styles.centered}>
           {quotaExceeded ? (
             <>
               <AlertTriangle size={36} color={Colors.warning} />
               <Text style={styles.quotaTitle}>API Quota Reached</Text>
-              <Text style={styles.quotaText}>
+              <Text style={styles.errorText}>
                 We've reached our daily recipe search limit. Showing sample
                 recipes instead. These will refresh tomorrow.
               </Text>
@@ -206,101 +165,18 @@
               <Text style={styles.errorText}>
                 Couldn't fetch recipes: {error}
               </Text>
-              <TouchableOpacity
+              <Pressable
                 style={styles.retryButton}
                 onPress={fetchRecipesFromPantry}
               >
-                <Text style={styles.retryButtonText}>Retry</Text>
-              </TouchableOpacity>
+                <Text style={styles.retryButtonText}>Try Again</Text>
+              </Pressable>
             </>
           )}
         </View>
-      ) : null}
-
-      {/* Always show recipes - either real or mock ones */}
-      <FlatList
-        data={recipes}
-        renderItem={renderItem}
-        keyExtractor={(item) => item.id}
-        contentContainerStyle={styles.listContent}
-        ListEmptyComponent={renderEmptyState}
-        refreshControl={
-          <RefreshControl
-            refreshing={refreshing}
-            onRefresh={onRefresh}
-            colors={[Colors.primary]}
-            tintColor={Colors.primary}
-          />
-        }
-      />
-    </SafeAreaView>
-=======
-    fetchRecipes();
-  }, [fetchRecipes]);
-  
-  const handleRecipePress = (recipe: Recipe) => {
-    router.push({
-      pathname: '../recipe-details',
-      params: { id: recipe.id }
-    });
-  };
-  
-  const handleRefresh = () => {
-    fetchRecipes();
-  };
-  
-  const renderItem = useCallback(({ item }: { item: Recipe }) => (
-    <RecipeCard recipe={item} onPress={handleRecipePress} />
-  ), [handleRecipePress]);
-  
-  // Check if required components are available
-  const shouldUseGradient = LinearGradient !== View;
-  const AnimatableView = Animatable.View || View;
-  
-  // Header component with conditional gradient
-  const HeaderComponent = shouldUseGradient ? LinearGradient : View;
-  const headerProps = shouldUseGradient
-    ? {
-        colors: [Colors.primary, Colors.primaryDark],
-        start: { x: 0, y: 0 },
-        end: { x: 1, y: 0 },
-        style: [
-          styles.header,
-          { paddingTop: insets.top > 0 ? insets.top : 16 }
-        ]
-      }
-    : {
-        style: [
-          styles.header, 
-          { backgroundColor: Colors.primary },
-          { paddingTop: insets.top > 0 ? insets.top : 16 }
-        ]
-      };
-  
-  const renderEmptyState = () => {
-    if (isLoading) {
-      return (
-        <View style={styles.centered}>
-          <ActivityIndicator size="large" color={Colors.primary} />
-          <Text style={styles.loadingText}>Finding recipes for your ingredients...</Text>
-        </View>
       );
     }
-    
-    if (error) {
-      return (
-        <View style={styles.centered}>
-          <Text style={styles.errorText}>{error}</Text>
-          <Pressable 
-            style={styles.retryButton}
-            onPress={handleRefresh}
-          >
-            <Text style={styles.retryButtonText}>Try Again</Text>
-          </Pressable>
-        </View>
-      );
-    }
-    
+
     if (items.length === 0) {
       return (
         <EmptyState
@@ -310,7 +186,7 @@
         />
       );
     }
-    
+
     return (
       <EmptyState
         title="No recipes found"
@@ -319,38 +195,39 @@
       />
     );
   };
-  
+
   // Calculate the bottom padding to avoid the tab bar
-  const tabBarHeight = Platform.OS === 'ios' ? 90 : 75;
+  const tabBarHeight = Platform.OS === "ios" ? 90 : 75;
   const bottomPadding = insets.bottom > 0 ? tabBarHeight : tabBarHeight + 10;
-  
+
   return (
     <View style={[styles.container, { backgroundColor: Colors.primary }]}>
       <HeaderComponent {...headerProps}>
         <Text style={styles.title}>Recipes</Text>
         <View style={styles.headerButtons}>
-          <Pressable 
+          <Pressable
             style={({ pressed }) => [
               styles.iconButton,
-              pressed && styles.pressed
+              pressed && styles.pressed,
             ]}
-            onPress={handleRefresh}
+            onPress={fetchRecipesFromPantry}
+            disabled={isLoading}
           >
             <RefreshCw size={20} color="#FFFFFF" />
           </Pressable>
-          
-          <Pressable 
+
+          <Pressable
             style={({ pressed }) => [
               styles.iconButton,
-              pressed && styles.pressed
+              pressed && styles.pressed,
             ]}
-            onPress={() => router.push('../search-recipes')}
+            onPress={() => router.push("../search-recipes")}
           >
             <Search size={20} color="#FFFFFF" />
           </Pressable>
         </View>
       </HeaderComponent>
-      
+
       <View style={styles.contentContainer}>
         <FlatList
           data={recipes}
@@ -358,14 +235,21 @@
           keyExtractor={(item) => item.id.toString()}
           contentContainerStyle={[
             styles.listContent,
-            { paddingBottom: bottomPadding }
+            { paddingBottom: bottomPadding },
           ]}
           ListEmptyComponent={renderEmptyState}
           showsVerticalScrollIndicator={false}
+          refreshControl={
+            <RefreshControl
+              refreshing={refreshing}
+              onRefresh={onRefresh}
+              colors={[Colors.primary]}
+              tintColor={Colors.primary}
+            />
+          }
         />
       </View>
     </View>
->>>>>>> 8e2176b4
   );
 }
 
@@ -378,28 +262,14 @@
     backgroundColor: Colors.background,
   },
   header: {
-<<<<<<< HEAD
-    paddingHorizontal: 16,
-    paddingVertical: 12,
-    borderBottomWidth: 1,
-    borderBottomColor: Colors.border,
     flexDirection: "row",
+    alignItems: "center",
     justifyContent: "space-between",
-    alignItems: "center",
-  },
-  title: {
-    fontSize: 24,
-    fontWeight: "bold",
-    color: Colors.text,
-=======
-    flexDirection: 'row',
-    alignItems: 'center',
-    justifyContent: 'space-between',
     paddingHorizontal: 16,
     paddingBottom: 16,
     borderBottomLeftRadius: 16,
     borderBottomRightRadius: 16,
-    shadowColor: Colors.shadowDark,
+    shadowColor: Colors.shadowDark || "rgba(0,0,0,0.2)",
     shadowOffset: { width: 0, height: 2 },
     shadowOpacity: 0.1,
     shadowRadius: 4,
@@ -408,12 +278,11 @@
   },
   title: {
     fontSize: 24,
-    fontWeight: 'bold',
-    color: '#FFFFFF',
->>>>>>> 8e2176b4
+    fontWeight: "bold",
+    color: "#FFFFFF",
   },
   headerButtons: {
-    flexDirection: 'row',
+    flexDirection: "row",
     gap: 8,
   },
   iconButton: {
@@ -422,21 +291,16 @@
   },
   pressed: {
     opacity: 0.7,
-    transform: [{ scale: 0.97 }]
+    transform: [{ scale: 0.97 }],
   },
   listContent: {
     padding: 16,
   },
-<<<<<<< HEAD
-  loadingContainer: {
-=======
   centered: {
     flex: 1,
-    justifyContent: 'center',
-    alignItems: 'center',
->>>>>>> 8e2176b4
+    justifyContent: "center",
+    alignItems: "center",
     padding: 20,
-    alignItems: "center",
   },
   loadingText: {
     marginTop: 12,
@@ -444,13 +308,6 @@
     color: Colors.textLight,
     textAlign: "center",
   },
-<<<<<<< HEAD
-  errorContainer: {
-    padding: 20,
-    alignItems: "center",
-  },
-=======
->>>>>>> 8e2176b4
   errorText: {
     fontSize: 16,
     color: Colors.danger,
@@ -465,13 +322,6 @@
     marginBottom: 8,
     textAlign: "center",
   },
-  quotaText: {
-    fontSize: 14,
-    color: Colors.text,
-    textAlign: "center",
-    marginBottom: 16,
-    lineHeight: 20,
-  },
   retryButton: {
     paddingVertical: 10,
     paddingHorizontal: 20,
@@ -479,13 +329,8 @@
     borderRadius: 8,
   },
   retryButtonText: {
-<<<<<<< HEAD
-    color: "white",
-    fontWeight: "600",
-=======
-    color: '#FFFFFF',
+    color: "#FFFFFF",
     fontSize: 16,
-    fontWeight: '500',
->>>>>>> 8e2176b4
+    fontWeight: "500",
   },
 });
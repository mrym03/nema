import AsyncStorage from "@react-native-async-storage/async-storage";
import { supabase } from "./supabase";
import { FoodItem, ShoppingListItem, Recipe } from "@/types";

// Firebase configuration
const FIREBASE_CONFIG = {
  apiKey: "YOUR_API_KEY",
  authDomain: "zero-waste-pantry.firebaseapp.com",
  projectId: "zero-waste-pantry",
  storageBucket: "zero-waste-pantry.appspot.com",
  messagingSenderId: "123456789",
  appId: "1:123456789:web:abc123def456",
};

// Spoonacular API for recipes
const SPOONACULAR_API_KEY = "5aa1b842d153413baa1b6862d0c78d79";
const SPOONACULAR_BASE_URL = "https://api.spoonacular.com";

// UPC database API for barcode scanning
const UPC_DATABASE_API_KEY = "E08F735364A32F6FAFC0C06F803E0B9D";
const UPC_DATABASE_BASE_URL = "https://api.upcdatabase.org/product";

// Development mode flag - true if using placeholder Supabase credentials
const DEV_MODE = true; // Temporarily using development mode until Supabase tables are created

// Firebase initialization would normally happen here
// For now, we'll simulate Firebase with AsyncStorage

// Recipe API functions
export const fetchRecipesByIngredients = async (ingredients: string[]) => {
  try {
<<<<<<< HEAD
    if (ingredients.length === 0) {
      console.log('No ingredients provided, returning empty results');
      return [];
    }
    
    const ingredientsString = ingredients.join(',');
    console.log(`Fetching recipes for ingredients: ${ingredientsString}`);
    
    // Step 1: Find recipes that match our ingredients
    const findResponse = await fetch(
      `${SPOONACULAR_BASE_URL}/recipes/findByIngredients?ingredients=${ingredientsString}&number=10&ranking=1&ignorePantry=false&apiKey=${SPOONACULAR_API_KEY}`
    );
    
    if (!findResponse.ok) {
      throw new Error(`API error: ${findResponse.status}`);
    }
    
    const recipesBasicInfo = await findResponse.json() as Array<{
      id: number;
      title: string;
      image: string;
      usedIngredientCount: number;
      missedIngredientCount: number;
      likes: number;
    }>;
    
    if (!recipesBasicInfo || recipesBasicInfo.length === 0) {
      console.log('No recipes found for the given ingredients');
      return [];
    }
    
    console.log(`Found ${recipesBasicInfo.length} recipes for the ingredients`);
    
    // Step 2: Get more detailed information for each recipe
    const recipeIds = recipesBasicInfo.map((recipe) => recipe.id).join(',');
    const detailsResponse = await fetch(
      `${SPOONACULAR_BASE_URL}/recipes/informationBulk?ids=${recipeIds}&apiKey=${SPOONACULAR_API_KEY}`
    );
    
    if (!detailsResponse.ok) {
      // If we can't get details, we'll just use the basic info
      console.warn(`Couldn't fetch detailed recipe info: ${detailsResponse.status}`);
      return recipesBasicInfo.map((item) => ({
        id: item.id.toString(),
        title: item.title,
        imageUrl: item.image,
        readyInMinutes: 30, // Default value
        servings: 4, // Default value
        sourceUrl: '',
        summary: '',
        usedIngredientCount: item.usedIngredientCount,
        missedIngredientCount: item.missedIngredientCount,
        likes: item.likes || 0
      }));
    }
    
    const detailedRecipes = await detailsResponse.json() as Array<{
      id: number;
      title: string;
      image: string;
      readyInMinutes: number;
      servings: number;
      sourceUrl: string;
      summary: string;
      aggregateLikes: number;
    }>;
    
    // Step 3: Merge the detailed info with the ingredient matching info
    return detailedRecipes.map((detailedRecipe) => {
      const basicInfo = recipesBasicInfo.find((r) => r.id === detailedRecipe.id);
      
      return {
        id: detailedRecipe.id.toString(),
        title: detailedRecipe.title,
        imageUrl: detailedRecipe.image,
        readyInMinutes: detailedRecipe.readyInMinutes,
        servings: detailedRecipe.servings,
        sourceUrl: detailedRecipe.sourceUrl || '',
        summary: detailedRecipe.summary || '',
        usedIngredientCount: basicInfo ? basicInfo.usedIngredientCount : 0,
        missedIngredientCount: basicInfo ? basicInfo.missedIngredientCount : 0,
        likes: detailedRecipe.aggregateLikes || 0
      };
    });
=======
    const ingredientsString = ingredients.join(",");
    const response = await fetch(
      `${SPOONACULAR_BASE_URL}/recipes/findByIngredients?ingredients=${ingredientsString}&number=5&apiKey=${SPOONACULAR_API_KEY}`
    );

    if (!response.ok) {
      throw new Error(`API error: ${response.status}`);
    }

    return await response.json();
>>>>>>> 77f7d83e
  } catch (error) {
    console.error("Error fetching recipes:", error);
    throw error;
  }
};

// Barcode lookup function
export const lookupBarcodeUPC = async (barcode: string) => {
  try {
    const response = await fetch(
      `${UPC_DATABASE_BASE_URL}/${barcode}?apikey=${UPC_DATABASE_API_KEY}`
    );

    if (!response.ok) {
      throw new Error(`API error: ${response.status}`);
    }

    return await response.json();
  } catch (error) {
    console.error("Error looking up barcode:", error);
    throw error;
  }
};

// Supabase data functions
// User management
export const signUpUser = async (email: string, password: string) => {
  if (__DEV__) {
    console.log("DEV MODE: Simulating signup success");
    // Simulate successful signup for development
    return {
      user: {
        id: "dev-user-id",
        email: email,
      },
      session: {
        access_token: "fake-token",
        refresh_token: "fake-refresh-token",
        user: {
          id: "dev-user-id",
          email: email,
        },
      },
    };
  }

  const { data, error } = await supabase.auth.signUp({
    email,
    password,
  });

  if (error) throw error;
  return data;
};

export const signInUser = async (email: string, password: string) => {
  // Check for specific admin credentials
  if (email === "admin" && password === "pass") {
    console.log("Admin login successful");
    return {
      user: {
        id: "admin-user-id",
        email: email,
      },
      session: {
        access_token: "admin-token",
        refresh_token: "admin-refresh-token",
        user: {
          id: "admin-user-id",
          email: email,
        },
      },
    };
  }

  const { data, error } = await supabase.auth.signInWithPassword({
    email,
    password,
  });

  if (error) throw error;
  return data;
};

export const signOutUser = async () => {
  if (__DEV__) {
    console.log("DEV MODE: Simulating signout success");
    return;
  }

  const { error } = await supabase.auth.signOut();
  if (error) throw error;
};

export const getCurrentUser = async () => {
  const {
    data: { user },
  } = await supabase.auth.getUser();
  return user;
};

// Pantry management
export const syncPantryToCloud = async (
  userId: string,
  pantryItems: FoodItem[]
) => {
  if (DEV_MODE) {
    // In dev mode, just store locally
    console.log("DEV MODE: Storing pantry items locally");
    await AsyncStorage.setItem(`pantry_${userId}`, JSON.stringify(pantryItems));
    return true;
  }

  try {
    // First, remove all existing items for this user
    const { error: deleteError } = await supabase
      .from("pantry_items")
      .delete()
      .eq("user_id", userId);

    if (deleteError) throw deleteError;

    // Then insert all current items
    if (pantryItems.length > 0) {
      const itemsWithUser = pantryItems.map((item) => ({
        ...item,
        user_id: userId,
      }));

      const { error: insertError } = await supabase
        .from("pantry_items")
        .insert(itemsWithUser);

      if (insertError) throw insertError;
    }

    return true;
  } catch (error) {
    // Fallback to local storage if Supabase fails
    console.error("Error syncing pantry to Supabase:", error);
    await AsyncStorage.setItem(`pantry_${userId}`, JSON.stringify(pantryItems));
    return false;
  }
};

export const fetchPantryFromCloud = async (userId: string) => {
  if (DEV_MODE) {
    // In dev mode, just get from local storage
    console.log("DEV MODE: Getting pantry items from local storage");
    const localData = await AsyncStorage.getItem(`pantry_${userId}`);
    return localData ? JSON.parse(localData) : [];
  }

  try {
    const { data, error } = await supabase
      .from("pantry_items")
      .select("*")
      .eq("user_id", userId);

    if (error) throw error;

    return data as FoodItem[];
  } catch (error) {
    console.error("Error fetching pantry from Supabase:", error);
    // Fallback to local storage
    const localData = await AsyncStorage.getItem(`pantry_${userId}`);
    return localData ? JSON.parse(localData) : [];
  }
};

// Shopping list management
export const syncShoppingListToCloud = async (
  userId: string,
  items: ShoppingListItem[]
) => {
  if (DEV_MODE) {
    // In dev mode, just store locally
    console.log("DEV MODE: Storing shopping list items locally");
    await AsyncStorage.setItem(
      `shopping_list_${userId}`,
      JSON.stringify(items)
    );
    return true;
  }

  try {
    // First, remove all existing items for this user
    const { error: deleteError } = await supabase
      .from("shopping_list_items")
      .delete()
      .eq("user_id", userId);

    if (deleteError) throw deleteError;

    // Then insert all current items
    if (items.length > 0) {
      const itemsWithUser = items.map((item) => ({
        ...item,
        user_id: userId,
      }));

      const { error: insertError } = await supabase
        .from("shopping_list_items")
        .insert(itemsWithUser);

      if (insertError) throw insertError;
    }

    return true;
  } catch (error) {
    // Fallback to local storage if Supabase fails
    console.error("Error syncing shopping list to Supabase:", error);
    await AsyncStorage.setItem(
      `shopping_list_${userId}`,
      JSON.stringify(items)
    );
    return false;
  }
};

export const fetchShoppingListFromCloud = async (userId: string) => {
  if (DEV_MODE) {
    // In dev mode, just get from local storage
    console.log("DEV MODE: Getting shopping list items from local storage");
    const localData = await AsyncStorage.getItem(`shopping_list_${userId}`);
    return localData ? JSON.parse(localData) : [];
  }

  try {
    const { data, error } = await supabase
      .from("shopping_list_items")
      .select("*")
      .eq("user_id", userId);

    if (error) throw error;

    return data as ShoppingListItem[];
  } catch (error) {
    console.error("Error fetching shopping list from Supabase:", error);
    // Fallback to local storage
    const localData = await AsyncStorage.getItem(`shopping_list_${userId}`);
    return localData ? JSON.parse(localData) : [];
  }
};

// Firebase-like functions using AsyncStorage for now
export const saveUserData = async (userId: string, data: any) => {
  try {
    await AsyncStorage.setItem(`user_${userId}`, JSON.stringify(data));
    return true;
  } catch (error) {
    console.error("Error saving user data:", error);
    throw error;
  }
};

export const getUserData = async (userId: string) => {
  try {
    const data = await AsyncStorage.getItem(`user_${userId}`);
    return data ? JSON.parse(data) : null;
  } catch (error) {
    console.error("Error getting user data:", error);
    throw error;
  }
};<|MERGE_RESOLUTION|>--- conflicted
+++ resolved
@@ -29,7 +29,6 @@
 // Recipe API functions
 export const fetchRecipesByIngredients = async (ingredients: string[]) => {
   try {
-<<<<<<< HEAD
     if (ingredients.length === 0) {
       console.log('No ingredients provided, returning empty results');
       return [];
@@ -114,18 +113,6 @@
         likes: detailedRecipe.aggregateLikes || 0
       };
     });
-=======
-    const ingredientsString = ingredients.join(",");
-    const response = await fetch(
-      `${SPOONACULAR_BASE_URL}/recipes/findByIngredients?ingredients=${ingredientsString}&number=5&apiKey=${SPOONACULAR_API_KEY}`
-    );
-
-    if (!response.ok) {
-      throw new Error(`API error: ${response.status}`);
-    }
-
-    return await response.json();
->>>>>>> 77f7d83e
   } catch (error) {
     console.error("Error fetching recipes:", error);
     throw error;

import React, { useState } from "react";
import {
  StyleSheet,
  View,
  Text,
  TouchableOpacity,
  Image as RNImage,
  ActivityIndicator,
  Alert,
  FlatList,
  Switch,
<<<<<<< HEAD
} from "react-native";
import * as ImagePicker from "expo-image-picker";
import * as ImageManipulator from "expo-image-manipulator";
import { Image } from "expo-image";
import { useRouter } from "expo-router";
import Colors from "@/constants/colors";
import { FoodCategory } from "@/types";
import { identifyMultipleFoodItemsWithOpenAI } from "@/utils/openaiVision";
import { USE_MOCK_OCR } from "@/utils/env";
import { usePantryStore } from "@/store/pantryStore";
=======
  Platform,
  StatusBar
} from 'react-native';
import * as ImagePicker from 'expo-image-picker';
import * as ImageManipulator from 'expo-image-manipulator';
import { Image } from 'expo-image';
import { useRouter } from 'expo-router';
import Colors from '@/constants/colors';
import { FoodCategory } from '@/types';
import { identifyMultipleFoodItemsWithOpenAI } from '@/utils/openaiVision';
import { USE_MOCK_OCR } from '@/utils/env';
import { usePantryStore } from '@/store/pantryStore';
import { useSafeAreaInsets } from 'react-native-safe-area-context';
>>>>>>> a5460808

// Food category default images
const categoryImages = {
  fruits:
    "https://images.unsplash.com/photo-1610832958506-aa56368176cf?q=80&w=300",
  vegetables:
    "https://images.unsplash.com/photo-1597362925123-77861d3fbac7?q=80&w=300",
  dairy:
    "https://images.unsplash.com/photo-1628088062854-d1870b4553da?q=80&w=300",
  meat: "https://images.unsplash.com/photo-1607623814075-e51df1bdc82f?q=80&w=300",
  seafood:
    "https://images.unsplash.com/photo-1579384264577-79580c9d3a36?q=80&w=300",
  grains:
    "https://images.unsplash.com/photo-1586444248902-2f64eddc13df?q=80&w=300",
  bakery:
    "https://images.unsplash.com/photo-1509440159596-0249088772ff?q=80&w=300",
  canned:
    "https://images.unsplash.com/photo-1584969434146-4714825f3b14?q=80&w=300",
  frozen:
    "https://images.unsplash.com/photo-1584704892024-aed56028ad0b?q=80&w=300",
  snacks:
    "https://images.unsplash.com/photo-1621939514649-280e2ee25f60?q=80&w=300",
  beverages:
    "https://images.unsplash.com/photo-1582106245687-cbb466a9f07f?q=80&w=300",
  condiments:
    "https://images.unsplash.com/photo-1589632862914-e0c6f29381e4?q=80&w=300",
  spices:
    "https://images.unsplash.com/photo-1532336414791-78499e7733fe?q=80&w=300",
  other:
    "https://images.unsplash.com/photo-1583258292688-d0213dc5a3a8?q=80&w=300",
};

// Common food items with specific images
const foodItemImages: { [key: string]: string } = {
  // Fruits
  apple:
    "https://images.unsplash.com/photo-1567306226416-28f0efdc88ce?q=80&w=300",
  banana:
    "https://images.unsplash.com/photo-1571771894821-ce9b6c11b08e?q=80&w=300",
  orange:
    "https://images.unsplash.com/photo-1582979512210-99b6a53386f9?q=80&w=300",
  grapes:
    "https://images.unsplash.com/photo-1537640538966-79f369143f8f?q=80&w=300",
  strawberries:
    "https://images.unsplash.com/photo-1464965911861-746a04b4bca6?q=80&w=300",
  lemon:
    "https://images.unsplash.com/photo-1582287014914-1db0624be8c3?q=80&w=300",
  avocado:
    "https://images.unsplash.com/photo-1601039641847-7857b994d704?q=80&w=300",

  // Vegetables
  spinach:
    "https://images.unsplash.com/photo-1576045057995-568f588f82fb?q=80&w=300",
  tomatoes:
    "https://images.unsplash.com/photo-1592924357228-91a4daadcfea?q=80&w=300",
  tomato:
    "https://images.unsplash.com/photo-1592924357228-91a4daadcfea?q=80&w=300",
  carrots:
    "https://images.unsplash.com/photo-1598170845058-32b9d6a5da37?q=80&w=300",
  carrot:
    "https://images.unsplash.com/photo-1598170845058-32b9d6a5da37?q=80&w=300",
  broccoli:
    "https://images.unsplash.com/photo-1459411621453-7b03977f4bfc?q=80&w=300",
  onions:
    "https://images.unsplash.com/photo-1580201092675-a0a6a6cafbb1?q=80&w=300",
  onion:
    "https://images.unsplash.com/photo-1580201092675-a0a6a6cafbb1?q=80&w=300",
  potatoes:
    "https://images.unsplash.com/photo-1518977676601-b53f82aba655?q=80&w=300",
  potato:
    "https://images.unsplash.com/photo-1518977676601-b53f82aba655?q=80&w=300",

  // Dairy
  milk: "https://images.unsplash.com/photo-1563636619-e9143da7973b?q=80&w=300",
  cheese:
    "https://images.unsplash.com/photo-1486297678162-eb2a19b0a32d?q=80&w=300",
  yogurt:
    "https://images.unsplash.com/photo-1571212515416-fca988083b88?q=80&w=300",
  butter:
    "https://images.unsplash.com/photo-1589985270958-349dd394d5b2?q=80&w=300",
  eggs: "https://images.unsplash.com/photo-1506976785307-8732e854ad03?q=80&w=300",
  egg: "https://images.unsplash.com/photo-1506976785307-8732e854ad03?q=80&w=300",

  // Meat
  chicken:
    "https://images.unsplash.com/photo-1610057099431-d73a1c9d2f2f?q=80&w=300",
  beef: "https://images.unsplash.com/photo-1551446307-03787c4d619f?q=80&w=300",
  pork: "https://images.unsplash.com/photo-1607623814075-e51df1bdc82f?q=80&w=300",
  bacon:
    "https://images.unsplash.com/photo-1625943553852-781c33e4f033?q=80&w=300",

  // Bakery
  bread:
    "https://images.unsplash.com/photo-1509440159596-0249088772ff?q=80&w=300",
  bagel:
    "https://images.unsplash.com/photo-1509722747041-616f39b57569?q=80&w=300",
  croissant:
    "https://images.unsplash.com/photo-1555507036-ab1f4038808a?q=80&w=300",

  // Beverages
  water: "https://images.unsplash.com/photo-1548839140-29a749e1cf4d?q=80&w=300",
  coffee:
    "https://images.unsplash.com/photo-1447933601403-0c6688de566e?q=80&w=300",
  tea: "https://images.unsplash.com/photo-1544787219-7f47ccb76574?q=80&w=300",
  juice:
    "https://images.unsplash.com/photo-1600271886742-f049cd451bba?q=80&w=300",
  beer: "https://images.unsplash.com/photo-1608270586620-248524c67de9?q=80&w=300",
  wine: "https://images.unsplash.com/photo-1510812431401-41d2bd2722f3?q=80&w=300",
};

interface FoodItemDetection {
  name: string;
  category: FoodCategory;
  quantity: number;
  unit?: string;
  selected: boolean; // To track if the item is selected for adding
  imageUrl?: string; // Optional image URL
}

interface MultiItemScannerProps {
  onClose: () => void;
}

export default function MultiItemScanner({ onClose }: MultiItemScannerProps) {
  const [image, setImage] = useState<string | null>(null);
  const [loading, setLoading] = useState(false);
  const [detectedItems, setDetectedItems] = useState<FoodItemDetection[]>([]);
  const router = useRouter();
  const { addItem } = usePantryStore();
  const insets = useSafeAreaInsets();

  // Function to get an appropriate image for the food item
  const getImageUrl = (item: {
    name: string;
    category: FoodCategory;
  }): string => {
    // Try to find a specific image for this food item
    const itemNameLower = item.name.toLowerCase().trim();
    if (foodItemImages[itemNameLower]) {
      return foodItemImages[itemNameLower];
    }

    // If no exact match, try to find a partial match
    for (const [key, url] of Object.entries(foodItemImages)) {
      if (itemNameLower.includes(key) || key.includes(itemNameLower)) {
        return url;
      }
    }

    // Fall back to a category-based image
    return categoryImages[item.category] || categoryImages.other;
  };

  const handleReviewSelectedItems = () => {
    const selectedItems = detectedItems.filter((item) => item.selected);

    if (selectedItems.length === 0) {
      Alert.alert(
        "No Items Selected",
        "Please select at least one item to add."
      );
      return;
    }

    // Close modal first
    onClose();

    // Add delay to ensure modal is closed
    setTimeout(() => {
      // Start the review workflow for the first item
      addItemsSequentially();
    }, 300);
  };

  const addItemsSequentially = () => {
    // Convert detectedItems to an array of selected items only
    const selectedItems = detectedItems
      .filter((item) => item.selected)
      .map((item) => ({
        name: item.name,
        category: item.category,
        quantity: item.quantity,
        unit: item.unit || "pcs",
        imageUrl: item.imageUrl, // Include the image URL
      }));

    console.log(
      "Selected items for adding:",
      JSON.stringify(selectedItems, null, 2)
    );

    if (selectedItems.length === 0) {
      Alert.alert(
        "No items selected",
        "Please select at least one item to add."
      );
      return;
    }

    // First close the modal - this needs to be done before navigation
    onClose();

    // Use a timeout to ensure the modal is fully closed before navigation
    setTimeout(() => {
      try {
        // Stringify the items data once
        const itemsDataString = JSON.stringify(selectedItems);
        console.log(
          "Prepared items data string of length:",
          itemsDataString.length
        );

        // Navigate to add-item screen with the first item data
        console.log("Navigating to add-item with:", {
          first_item: selectedItems[0],
          total_items: selectedItems.length,
        });

        // Navigate to the add-item screen
        router.push({
          pathname: "/add-item",
          params: {
            name: selectedItems[0].name,
            category: selectedItems[0].category,
            quantity: selectedItems[0].quantity?.toString() || "1",
            unit: selectedItems[0].unit || "pcs",
            imageUrl: selectedItems[0].imageUrl,
            isFromMultiScan: "true",
            multiScanCurrentIndex: "0",
            multiScanTotalItems: selectedItems.length.toString(),
            multiScanItemsData: itemsDataString,
            forceUpdate: Date.now().toString(), // Force a refresh
          },
        });
      } catch (error) {
        console.error("Error during navigation:", error);
        Alert.alert(
          "Navigation Error",
          "There was a problem starting the item review process. Please try again."
        );
      }
    }, 1000); // Longer delay to ensure modal is fully closed
  };

  const toggleItemSelection = (index: number) => {
    const updatedItems = [...detectedItems];
    updatedItems[index].selected = !updatedItems[index].selected;
    setDetectedItems(updatedItems);
  };

  const pickImage = async () => {
    // Request camera permissions
    const { status } = await ImagePicker.requestCameraPermissionsAsync();

    if (status !== "granted") {
      Alert.alert(
        "Permission Denied",
        "Camera permission is required to scan products."
      );
      return;
    }

    // Launch camera
    const result = await ImagePicker.launchCameraAsync({
      mediaTypes: ImagePicker.MediaTypeOptions.Images,
      allowsEditing: true,
      aspect: [4, 3],
      quality: 0.8,
    });

    if (!result.canceled && result.assets && result.assets.length > 0) {
      setImage(result.assets[0].uri);
      setLoading(true);

      try {
        // Process the image
        const manipResult = await ImageManipulator.manipulateAsync(
          result.assets[0].uri,
          [{ resize: { width: 800 } }],
          { compress: 0.7, format: ImageManipulator.SaveFormat.JPEG }
        );

        let identifiedItems: {
          name: string;
          category: FoodCategory;
          quantity: number;
          unit?: string;
        }[] = [];

        // Attempt to identify using OpenAI if enabled
        if (!USE_MOCK_OCR) {
          try {
            console.log(
              "Attempting to call OpenAI Vision API for multiple items..."
            );
            identifiedItems = await identifyMultipleFoodItemsWithOpenAI(
              manipResult.uri
            );
            console.log(
              "OpenAI API response:",
              JSON.stringify(identifiedItems)
            );
          } catch (error: any) {
            console.error(
              "OpenAI Vision API error details:",
              error.response?.data || error.message || error
            );
            Alert.alert(
              "API Error",
              "There was an error contacting the AI service. Using simulated data instead."
            );
          }
        }

        // Use simulated data if OpenAI failed or mock OCR is enabled
        if (identifiedItems.length === 0) {
          // Simulated items for testing
          identifiedItems = [
            { name: "Apple", category: "fruits", quantity: 3, unit: "pcs" },
            { name: "Milk", category: "dairy", quantity: 1, unit: "gallon" },
            { name: "Bread", category: "bakery", quantity: 1, unit: "loaf" },
            { name: "Chicken", category: "meat", quantity: 1, unit: "lb" },
            {
              name: "Carrot",
              category: "vegetables",
              quantity: 4,
              unit: "pcs",
            },
          ];
          console.log("Using simulated items:", identifiedItems);
        }

        // Convert to FoodItemDetection with selected flag and image URL
        const itemsWithSelection = identifiedItems.map((item) => ({
          ...item,
          selected: true, // Selected by default
          imageUrl: getImageUrl(item), // Add the image URL
        }));

        setDetectedItems(itemsWithSelection);
        setLoading(false);
      } catch (error) {
        console.error("Error processing image:", error);
        setLoading(false);
        Alert.alert("Error", "Failed to process the image. Please try again.");
      }
    }
  };

  return (
<<<<<<< HEAD
    <View style={styles.container}>
      <Text style={styles.title}>Multi-Item Scanner</Text>
      <Text style={styles.subtitle}>
        Take a photo containing multiple food items
      </Text>

=======
    <View style={[styles.container, { 
      paddingTop: insets.top,
      paddingBottom: Math.max(16, insets.bottom)
    }]}>
      <StatusBar barStyle="dark-content" />
      <View style={styles.header}>
        <Text style={styles.title}>Multi-Item Scanner</Text>
        <Text style={styles.subtitle}>Take a photo containing multiple food items</Text>
      </View>
      
>>>>>>> a5460808
      {!image ? (
        <TouchableOpacity style={styles.button} onPress={pickImage}>
          <Text style={styles.buttonText}>Take Photo</Text>
        </TouchableOpacity>
      ) : (
        <View style={styles.contentContainer}>
          <View style={styles.imageContainer}>
            <Image source={{ uri: image }} style={styles.image} />

            {loading ? (
              <View style={styles.loadingOverlay}>
                <ActivityIndicator size="large" color={Colors.primary} />
                <Text style={styles.loadingText}>
                  Identifying food items with AI...
                </Text>
              </View>
            ) : null}
          </View>

          {detectedItems.length > 0 && !loading ? (
            <>
              <Text style={styles.detectedItemsTitle}>
                Detected Items (
                {detectedItems.filter((item) => item.selected).length}/
                {detectedItems.length} selected)
              </Text>
              <FlatList
                data={detectedItems}
                keyExtractor={(_, index) => `item-${index}`}
                style={styles.itemList}
                renderItem={({ item, index }) => (
                  <View style={styles.itemRow}>
                    <Image
                      source={item.imageUrl}
                      style={styles.itemImage}
                      contentFit="cover"
                      transition={300}
                    />
                    <View style={styles.itemInfo}>
                      <Text style={styles.itemName}>{item.name}</Text>
                      <View style={styles.itemDetails}>
                        <Text style={styles.itemCategory}>{item.category}</Text>
                        {item.quantity > 1 && (
                          <Text style={styles.itemQuantity}>
                            Qty: {item.quantity} {item.unit || ""}
                          </Text>
                        )}
                      </View>
                    </View>
                    <Switch
                      value={item.selected}
                      onValueChange={() => toggleItemSelection(index)}
                      trackColor={{
                        false: "#767577",
                        true: Colors.primaryLight,
                      }}
                      thumbColor={item.selected ? Colors.primary : "#f4f3f4"}
                      ios_backgroundColor="#767577"
                    />
                  </View>
                )}
              />

              <View style={styles.helpTextContainer}>
                <Text style={styles.helpText}>
                  You'll be able to review and edit each item's details before
                  adding to your pantry
                </Text>
              </View>

              <TouchableOpacity
                style={[styles.button, styles.addButton]}
                onPress={handleReviewSelectedItems}
              >
                <Text style={styles.buttonText}>
                  Review & Edit{" "}
                  {detectedItems.filter((item) => item.selected).length} Items
                </Text>
              </TouchableOpacity>
            </>
          ) : null}

          {!loading && (
            <TouchableOpacity
              style={detectedItems.length ? styles.rescanButton : styles.button}
              onPress={pickImage}
            >
              <Text
                style={
                  detectedItems.length
                    ? styles.rescanButtonText
                    : styles.buttonText
                }
              >
                {detectedItems.length ? "Scan Again" : "Take Photo"}
              </Text>
            </TouchableOpacity>
          )}
        </View>
      )}

      <TouchableOpacity style={styles.closeButton} onPress={onClose}>
        <Text style={styles.closeButtonText}>Close</Text>
      </TouchableOpacity>
    </View>
  );
}

const styles = StyleSheet.create({
  container: {
    flex: 1,
    backgroundColor: Colors.background,
    padding: 16,
  },
<<<<<<< HEAD
  contentContainer: {
    flex: 1,
    alignItems: "center",
  },
  title: {
    fontSize: 24,
    fontWeight: "bold",
    marginBottom: 8,
    color: Colors.text,
    textAlign: "center",
=======
  header: {
    marginBottom: 16,
  },
  title: {
    fontSize: 24,
    fontWeight: 'bold',
    color: Colors.textDark,
    marginBottom: 8,
>>>>>>> a5460808
  },
  subtitle: {
    fontSize: 16,
    color: Colors.textLight,
<<<<<<< HEAD
    marginBottom: 20,
    textAlign: "center",
=======
    marginBottom: 16,
>>>>>>> a5460808
  },
  button: {
    backgroundColor: Colors.primary,
    paddingVertical: 12,
    paddingHorizontal: 32,
    borderRadius: 8,
    marginBottom: 20,
    alignSelf: "center",
  },
  buttonText: {
    color: "#fff",
    fontSize: 16,
    fontWeight: "bold",
  },
  addButton: {
    width: "100%",
    marginTop: 10,
  },
  rescanButton: {
    backgroundColor: Colors.card,
    paddingVertical: 12,
    paddingHorizontal: 32,
    borderRadius: 8,
    marginBottom: 20,
    borderWidth: 1,
    borderColor: Colors.border,
  },
  rescanButtonText: {
    color: Colors.text,
    fontSize: 14,
    fontWeight: "600",
  },
  contentContainer: {
    flex: 1,
    alignItems: 'center',
    width: '100%',
  },
  imageContainer: {
    width: "100%",
    aspectRatio: 4 / 3,
    borderRadius: 8,
    overflow: "hidden",
    marginBottom: 20,
    position: "relative",
  },
  image: {
    width: "100%",
    height: "100%",
  },
  loadingOverlay: {
    ...StyleSheet.absoluteFillObject,
    backgroundColor: "rgba(0,0,0,0.5)",
    justifyContent: "center",
    alignItems: "center",
  },
  loadingText: {
    color: "#fff",
    marginTop: 10,
  },
  detectedItemsTitle: {
    fontSize: 18,
    fontWeight: "600",
    color: Colors.text,
    alignSelf: "flex-start",
    marginBottom: 10,
  },
  itemList: {
    width: "100%",
    marginBottom: 10,
    maxHeight: 200,
  },
  itemRow: {
    flexDirection: "row",
    justifyContent: "space-between",
    alignItems: "center",
    padding: 12,
    backgroundColor: Colors.card,
    borderRadius: 8,
    marginBottom: 8,
    borderWidth: 1,
    borderColor: Colors.border,
  },
  itemImage: {
    width: 40,
    height: 40,
    borderRadius: 20,
    marginRight: 10,
    backgroundColor: "#f0f0f0",
  },
  itemInfo: {
    flex: 1,
  },
  itemName: {
    fontSize: 16,
    fontWeight: "600",
    color: Colors.text,
  },
  itemCategory: {
    fontSize: 14,
    color: Colors.textLight,
    marginTop: 2,
  },
  itemDetails: {
    flexDirection: "row",
    alignItems: "center",
  },
  itemQuantity: {
    fontSize: 14,
    color: Colors.textLight,
    marginLeft: 5,
  },
  helpTextContainer: {
    padding: 12,
    backgroundColor: Colors.card,
    borderRadius: 8,
    marginBottom: 15,
    borderWidth: 1,
    borderColor: Colors.border,
    width: "100%",
  },
  helpText: {
    fontSize: 14,
    color: Colors.textLight,
    textAlign: "center",
  },
  closeButton: {
    marginTop: 10,
    paddingVertical: 10,
    paddingHorizontal: 20,
    backgroundColor: Colors.danger,
    borderRadius: 8,
<<<<<<< HEAD
    alignSelf: "center",
  },
  closeButtonText: {
    color: "#fff",
    fontWeight: "bold",
=======
    alignSelf: 'center',
    marginBottom: 20,
  },
  closeButtonText: {
    color: '#fff',
    fontWeight: 'bold',
    fontSize: 16,
>>>>>>> a5460808
  },
});<|MERGE_RESOLUTION|>--- conflicted
+++ resolved
@@ -9,7 +9,8 @@
   Alert,
   FlatList,
   Switch,
-<<<<<<< HEAD
+  Platform,
+  StatusBar,
 } from "react-native";
 import * as ImagePicker from "expo-image-picker";
 import * as ImageManipulator from "expo-image-manipulator";
@@ -20,21 +21,7 @@
 import { identifyMultipleFoodItemsWithOpenAI } from "@/utils/openaiVision";
 import { USE_MOCK_OCR } from "@/utils/env";
 import { usePantryStore } from "@/store/pantryStore";
-=======
-  Platform,
-  StatusBar
-} from 'react-native';
-import * as ImagePicker from 'expo-image-picker';
-import * as ImageManipulator from 'expo-image-manipulator';
-import { Image } from 'expo-image';
-import { useRouter } from 'expo-router';
-import Colors from '@/constants/colors';
-import { FoodCategory } from '@/types';
-import { identifyMultipleFoodItemsWithOpenAI } from '@/utils/openaiVision';
-import { USE_MOCK_OCR } from '@/utils/env';
-import { usePantryStore } from '@/store/pantryStore';
-import { useSafeAreaInsets } from 'react-native-safe-area-context';
->>>>>>> a5460808
+import { useSafeAreaInsets } from "react-native-safe-area-context";
 
 // Food category default images
 const categoryImages = {
@@ -385,25 +372,23 @@
   };
 
   return (
-<<<<<<< HEAD
-    <View style={styles.container}>
-      <Text style={styles.title}>Multi-Item Scanner</Text>
-      <Text style={styles.subtitle}>
-        Take a photo containing multiple food items
-      </Text>
-
-=======
-    <View style={[styles.container, { 
-      paddingTop: insets.top,
-      paddingBottom: Math.max(16, insets.bottom)
-    }]}>
+    <View
+      style={[
+        styles.container,
+        {
+          paddingTop: insets.top,
+          paddingBottom: Math.max(16, insets.bottom),
+        },
+      ]}
+    >
       <StatusBar barStyle="dark-content" />
       <View style={styles.header}>
         <Text style={styles.title}>Multi-Item Scanner</Text>
-        <Text style={styles.subtitle}>Take a photo containing multiple food items</Text>
+        <Text style={styles.subtitle}>
+          Take a photo containing multiple food items
+        </Text>
       </View>
-      
->>>>>>> a5460808
+
       {!image ? (
         <TouchableOpacity style={styles.button} onPress={pickImage}>
           <Text style={styles.buttonText}>Take Photo</Text>
@@ -518,37 +503,19 @@
     backgroundColor: Colors.background,
     padding: 16,
   },
-<<<<<<< HEAD
-  contentContainer: {
-    flex: 1,
-    alignItems: "center",
+  header: {
+    marginBottom: 16,
   },
   title: {
     fontSize: 24,
     fontWeight: "bold",
-    marginBottom: 8,
-    color: Colors.text,
-    textAlign: "center",
-=======
-  header: {
-    marginBottom: 16,
-  },
-  title: {
-    fontSize: 24,
-    fontWeight: 'bold',
     color: Colors.textDark,
     marginBottom: 8,
->>>>>>> a5460808
   },
   subtitle: {
     fontSize: 16,
     color: Colors.textLight,
-<<<<<<< HEAD
-    marginBottom: 20,
-    textAlign: "center",
-=======
     marginBottom: 16,
->>>>>>> a5460808
   },
   button: {
     backgroundColor: Colors.primary,
@@ -583,8 +550,8 @@
   },
   contentContainer: {
     flex: 1,
-    alignItems: 'center',
-    width: '100%',
+    alignItems: "center",
+    width: "100%",
   },
   imageContainer: {
     width: "100%",
@@ -680,20 +647,12 @@
     paddingHorizontal: 20,
     backgroundColor: Colors.danger,
     borderRadius: 8,
-<<<<<<< HEAD
     alignSelf: "center",
+    marginBottom: 20,
   },
   closeButtonText: {
     color: "#fff",
     fontWeight: "bold",
-=======
-    alignSelf: 'center',
-    marginBottom: 20,
-  },
-  closeButtonText: {
-    color: '#fff',
-    fontWeight: 'bold',
     fontSize: 16,
->>>>>>> a5460808
   },
 });